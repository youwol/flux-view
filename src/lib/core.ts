--- conflicted
+++ resolved
@@ -153,11 +153,7 @@
         }
 
         applyAttribute(name: string, value: AttributeType) {
-<<<<<<< HEAD
-            let binding = specialBindings[name]
-=======
             const binding = specialBindings[name]
->>>>>>> 8ea9ad1e
                 ? () => specialBindings[name](this, value)
                 : () => (this[name] = value)
             binding()
